--- conflicted
+++ resolved
@@ -121,7 +121,6 @@
         logging.info(f"PiCamera2Wrapper: set property {prop} to {value} (not implemented)")
         return True
 
-<<<<<<< HEAD
     def set_resolution(self, width, height):
         """
         Sets the camera resolution for the PiCamera2.
@@ -138,8 +137,6 @@
         self.picam2.start()
         logging.info(f"PiCamera2 still resolution set to {width}x{height}")
 
-=======
->>>>>>> a8a0ddce
     def get(self, prop):
         if prop == cv2.CAP_PROP_FRAME_WIDTH:
             # Return the width of the low-resolution stream for preview purposes
